--- conflicted
+++ resolved
@@ -99,14 +99,9 @@
 
 void CVolumetricMovement::SetVolume_Deformation(CGeometry *geometry, CConfig *config, bool UpdateGeo, bool Derivative) {
   
-<<<<<<< HEAD
   unsigned long IterLinSol = 0, Smoothing_Iter, iNonlinear_Iter, MaxIter = 0, RestartIter = 50, Tot_Iter = 0, Nonlinear_Iter = 0;
+  unsigned long iPoint, iDim;
   su2double MinVolume, NumError, Tol_Factor, Residual = 0.0, Residual_Init = 0.0;
-=======
-  unsigned long IterLinSol = 0, Smoothing_Iter, iNonlinear_Iter, MaxIter = 0, RestartIter = 50, Tot_Iter = 0;
-  unsigned long iPoint, iDim;
-  double MinVolume, NumError, Tol_Factor, Residual = 0.0, Residual_Init = 0.0;
->>>>>>> cca5334c
   bool Screen_Output;
   bool fsi=config->GetFSI_Simulation();
   
@@ -289,8 +284,8 @@
 
 	  /*--- Local variables ---*/
 
-	  double *Coord_nP1 = NULL, *Coord_n = NULL, *Coord_nM1 = NULL;
-	  double TimeStep, GridVel = 0.0;
+	  su2double *Coord_nP1 = NULL, *Coord_n = NULL, *Coord_nM1 = NULL;
+	  su2double TimeStep, GridVel = 0.0;
 
 	  /*--- Compute the velocity of each node in the volume mesh ---*/
 
@@ -7310,4 +7305,4 @@
   delete [] ijk;
   
 	return value;
-}
+}