--- conflicted
+++ resolved
@@ -4672,11 +4672,8 @@
   }
 
   /*--- Append iteration number for unsteady cases ---*/
-<<<<<<< HEAD
-  if ((Wrt_Unsteady) || (Unsteady_Simulation == SPECTRAL_METHOD)) {
-=======
-  if ((Wrt_Unsteady) || (Unsteady_Simulation == TIME_SPECTRAL) || (Wrt_Dynamic)) {
->>>>>>> 4afdaaa5
+
+  if ((Wrt_Unsteady) || (Unsteady_Simulation == SPECTRAL_METHOD) || (Wrt_Dynamic)) {
     unsigned short lastindex = UnstFilename.find_last_of(".");
     UnstFilename = UnstFilename.substr(0, lastindex);
     if ((val_iter >= 0)    && (val_iter < 10))    SPRINTF (buffer, "_0000%d.dat", val_iter);
