--- conflicted
+++ resolved
@@ -3457,11 +3457,7 @@
     iteration_container[iZone]->Update(output, integration_container, geometry_container,
                                        solver_container, numerics_container, config_container,
                                        surface_movement, grid_movement, FFDBox, iZone);
-<<<<<<< HEAD
-  }
-
-=======
->>>>>>> dc5937ad
+
 }
 
 void CFluidDriver::ResetConvergence() {
