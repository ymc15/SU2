/*!
 * \file variable_direct_elasticity.cpp
 * \brief Definition of the variables for FEM elastic structural problems.
 * \author R. Sanchez
 * \version 4.2.0 "Cardinal"
 *
 * SU2 Lead Developers: Dr. Francisco Palacios (Francisco.D.Palacios@boeing.com).
 *                      Dr. Thomas D. Economon (economon@stanford.edu).
 *
 * SU2 Developers: Prof. Juan J. Alonso's group at Stanford University.
 *                 Prof. Piero Colonna's group at Delft University of Technology.
 *                 Prof. Nicolas R. Gauger's group at Kaiserslautern University of Technology.
 *                 Prof. Alberto Guardone's group at Polytechnic University of Milan.
 *                 Prof. Rafael Palacios' group at Imperial College London.
 *
 * Copyright (C) 2012-2016 SU2, the open-source CFD code.
 *
 * SU2 is free software; you can redistribute it and/or
 * modify it under the terms of the GNU Lesser General Public
 * License as published by the Free Software Foundation; either
 * version 2.1 of the License, or (at your option) any later version.
 *
 * SU2 is distributed in the hope that it will be useful,
 * but WITHOUT ANY WARRANTY; without even the implied warranty of
 * MERCHANTABILITY or FITNESS FOR A PARTICULAR PURPOSE. See the GNU
 * Lesser General Public License for more details.
 *
 * You should have received a copy of the GNU Lesser General Public
 * License along with SU2. If not, see <http://www.gnu.org/licenses/>.
 */

#include "../include/variable_structure.hpp"

CFEM_ElasVariable::CFEM_ElasVariable(void) : CVariable() {

	dynamic_analysis 		= false;
	fsi_analysis 			= false;

	VonMises_Stress 		= 0.0;

	Stress 					= NULL;		// Nodal stress (for output purposes)
	FlowTraction 			= NULL;		// Nodal traction due to the fluid (fsi)
//	Residual_Int 			= NULL;		// Internal component of the residual
	Residual_Ext_Surf 		= NULL;		// Residual component due to external surface forces
	Residual_Ext_Body 		= NULL;		// Residual component due to body forces

	FlowTraction_n			= NULL;		// Nodal traction due to the fluid (fsi) at time n (for gen-alpha methods)
	Residual_Ext_Surf_n		= NULL;		// Residual component due to external surface forces at time n (for gen-alpha methods)

	Solution_time_n			= NULL;		// Solution at the node at the previous subiteration

	Solution_Vel			= NULL;		// Velocity at the node at time t+dt
	Solution_Vel_time_n 	= NULL;		// Velocity at the node at time t

	Solution_Accel			    = NULL;		// Acceleration at the node at time t+dt
	Solution_Accel_time_n 	= NULL;		// Acceleration at the node at time t

	Solution_Pred			      = NULL;		// Predictor of the solution at the current subiteration
	Solution_Pred_Old		    = NULL;		// Predictor of the solution at the previous subiteration

	Prestretch              = NULL;   // Prestretch geometry

	Reference_Geometry		= NULL;		// Reference geometry for optimization purposes
	Solution_Adj 			= NULL;		// Adjoint solution for structural problems (temporary)
	Gradient_Adj			= NULL;		// Adjoint gradient dS/dv for structural problems (temporary)

}

CFEM_ElasVariable::CFEM_ElasVariable(su2double *val_fea, unsigned short val_nDim, unsigned short val_nvar, CConfig *config) : CVariable(val_nDim, val_nvar, config) {

	unsigned short iVar;
	bool nonlinear_analysis = (config->GetGeometricConditions() == LARGE_DEFORMATIONS);	// Nonlinear analysis.
	bool body_forces = config->GetDeadLoad();	// Body forces (dead loads).
	bool incremental_load = config->GetIncrementalLoad();
	bool gen_alpha = (config->GetKind_TimeIntScheme_FEA() == GENERALIZED_ALPHA);	// Generalized alpha method requires residual at previous time step.
	bool prestretch_fem = config->GetPrestretch();    // Structure is prestretched

	bool refgeom = config->GetRefGeom();				// Reference geometry needs to be stored
//	bool structural_adj = config->GetStructural_Adj();	// A structural adjoint simulation is to be run (temporary)

	VonMises_Stress = 0.0;

	dynamic_analysis = (config->GetDynamic_Analysis() == DYNAMIC);
	fsi_analysis = config->GetFSI_Simulation();

	if (nDim == 2) Stress = new su2double [3];
	else if (nDim == 3) Stress = new su2double [6];

	/*--- Initialization of variables ---*/
	for (iVar = 0; iVar < nVar; iVar++) {
		Solution[iVar] = val_fea[iVar];
	}

	if (dynamic_analysis){
		Solution_time_n			=  new su2double [nVar];
		Solution_Vel 			=  new su2double [nVar];
		Solution_Vel_time_n		=  new su2double [nVar];
		Solution_Accel 			=  new su2double [nVar];
		Solution_Accel_time_n	=  new su2double [nVar];
		for (iVar = 0; iVar < nVar; iVar++){
			Solution_time_n[iVar] 		= val_fea[iVar];
			Solution_Vel[iVar] 			= val_fea[iVar+nVar];
			Solution_Vel_time_n[iVar] 	= val_fea[iVar+nVar];
			Solution_Accel[iVar] 		= val_fea[iVar+2*nVar];
			Solution_Accel_time_n[iVar] = val_fea[iVar+2*nVar];
		}
	}
	else {
		Solution_time_n			=  NULL;
		Solution_Vel 			=  NULL;
		Solution_Vel_time_n		=  NULL;
		Solution_Accel 			=  NULL;
		Solution_Accel_time_n	=  NULL;
	}

	if (fsi_analysis) {
		FlowTraction 			=  new su2double [nVar];
		Solution_Pred 			=  new su2double [nVar];
		Solution_Pred_Old 		=  new su2double [nVar];
		for (iVar = 0; iVar < nVar; iVar++){
			FlowTraction[iVar] = 0.0;
			Solution_Pred[iVar] = val_fea[iVar];
			Solution_Pred_Old[iVar] = val_fea[iVar];
		}
	}
	else {
		FlowTraction 			=  NULL;
		Solution_Pred 			=  NULL;
		Solution_Pred_Old 		=  NULL;
	}

	/*--- If we are going to use incremental analysis, we need a way to store the old solution ---*/
	if (incremental_load && nonlinear_analysis){
		Solution_Old 			=  new su2double [nVar];
	}

	/*--- If we are going to use a generalized alpha integration method, we need a way to store the old residuals ---*/
	if (gen_alpha){
		Residual_Ext_Surf_n		= new su2double [nVar];

		if (fsi_analysis) FlowTraction_n = new su2double [nVar];
		else FlowTraction_n = NULL;

	}

//	if (nonlinear_analysis) Residual_Int = new su2double [nVar];	else Residual_Int = NULL;
	if (body_forces) Residual_Ext_Body = new su2double [nVar];	else Residual_Ext_Body = NULL;
	Residual_Ext_Surf = new su2double [nVar];

	for (iVar = 0; iVar < nVar; iVar++){
		Residual_Ext_Surf[iVar] = 0.0;
		if (body_forces) Residual_Ext_Body[iVar] = 0.0;
	}

<<<<<<< HEAD
	if (refgeom)	Reference_Geometry = new su2double [nVar];
	else 			Reference_Geometry = NULL;

//	if (structural_adj) 	{
//		Solution_Adj = new su2double[nVar];
//		Gradient_Adj = new su2double[nVar];
//	}
//	else{
		Solution_Adj = NULL;
		Gradient_Adj = NULL;
//	}
=======
  if (prestretch_fem)  Prestretch = new su2double [nVar];
  else            Prestretch = NULL;


>>>>>>> ec109251
}

CFEM_ElasVariable::~CFEM_ElasVariable(void) {

	if (Stress 					!= NULL) delete [] Stress;
	if (FlowTraction 			!= NULL) delete [] FlowTraction;
//	if (Residual_Int 			!= NULL) delete [] Residual_Int;
	if (Residual_Ext_Surf 		!= NULL) delete [] Residual_Ext_Surf;
	if (Residual_Ext_Body 		!= NULL) delete [] Residual_Ext_Body;

	if (FlowTraction_n 			!= NULL) delete [] FlowTraction_n;
	if (Residual_Ext_Surf_n		!= NULL) delete [] Residual_Ext_Surf_n;

	if (Solution_time_n 		!= NULL) delete [] Solution_time_n;

	if (Solution_Vel 			!= NULL) delete [] Solution_Vel;
	if (Solution_Vel_time_n 	!= NULL) delete [] Solution_Vel_time_n;

	if (Solution_Accel 			!= NULL) delete [] Solution_Accel;
	if (Solution_Accel_time_n 	!= NULL) delete [] Solution_Accel_time_n;

	if (Solution_Pred 			!= NULL) delete [] Solution_Pred;
	if (Solution_Pred_Old 		!= NULL) delete [] Solution_Pred_Old;

<<<<<<< HEAD
	if (Reference_Geometry 		!= NULL) delete [] Reference_Geometry;
	if (Solution_Adj 			!= NULL) delete [] Solution_Adj;
	if (Gradient_Adj 			!= NULL) delete [] Gradient_Adj;
=======
	if (Prestretch            != NULL) delete [] Prestretch;
>>>>>>> ec109251

}<|MERGE_RESOLUTION|>--- conflicted
+++ resolved
@@ -152,7 +152,6 @@
 		if (body_forces) Residual_Ext_Body[iVar] = 0.0;
 	}
 
-<<<<<<< HEAD
 	if (refgeom)	Reference_Geometry = new su2double [nVar];
 	else 			Reference_Geometry = NULL;
 
@@ -164,12 +163,10 @@
 		Solution_Adj = NULL;
 		Gradient_Adj = NULL;
 //	}
-=======
+
   if (prestretch_fem)  Prestretch = new su2double [nVar];
   else            Prestretch = NULL;
 
-
->>>>>>> ec109251
 }
 
 CFEM_ElasVariable::~CFEM_ElasVariable(void) {
@@ -194,12 +191,10 @@
 	if (Solution_Pred 			!= NULL) delete [] Solution_Pred;
 	if (Solution_Pred_Old 		!= NULL) delete [] Solution_Pred_Old;
 
-<<<<<<< HEAD
 	if (Reference_Geometry 		!= NULL) delete [] Reference_Geometry;
 	if (Solution_Adj 			!= NULL) delete [] Solution_Adj;
 	if (Gradient_Adj 			!= NULL) delete [] Gradient_Adj;
-=======
+
 	if (Prestretch            != NULL) delete [] Prestretch;
->>>>>>> ec109251
 
 }