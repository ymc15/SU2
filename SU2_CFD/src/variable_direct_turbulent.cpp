/*!
 * \file variable_direct_turbulent.cpp
 * \brief Definition of the solution fields.
 * \author F. Palacios, A. Bueno
<<<<<<< HEAD
 * \version 4.0.0 "Cardinal"
=======
 * \version 4.1.0 "Cardinal"
>>>>>>> 47b0d6fe
 *
 * SU2 Lead Developers: Dr. Francisco Palacios (Francisco.D.Palacios@boeing.com).
 *                      Dr. Thomas D. Economon (economon@stanford.edu).
 *
 * SU2 Developers: Prof. Juan J. Alonso's group at Stanford University.
 *                 Prof. Piero Colonna's group at Delft University of Technology.
 *                 Prof. Nicolas R. Gauger's group at Kaiserslautern University of Technology.
 *                 Prof. Alberto Guardone's group at Polytechnic University of Milan.
 *                 Prof. Rafael Palacios' group at Imperial College London.
 *
 * Copyright (C) 2012-2015 SU2, the open-source CFD code.
 *
 * SU2 is free software; you can redistribute it and/or
 * modify it under the terms of the GNU Lesser General Public
 * License as published by the Free Software Foundation; either
 * version 2.1 of the License, or (at your option) any later version.
 *
 * SU2 is distributed in the hope that it will be useful,
 * but WITHOUT ANY WARRANTY; without even the implied warranty of
 * MERCHANTABILITY or FITNESS FOR A PARTICULAR PURPOSE. See the GNU
 * Lesser General Public License for more details.
 *
 * You should have received a copy of the GNU Lesser General Public
 * License along with SU2. If not, see <http://www.gnu.org/licenses/>.
 */

#include "../include/variable_structure.hpp"

CTurbVariable::CTurbVariable(void) : CVariable() {
  
  /*--- Array initialization ---*/
	TS_Source = NULL;
  
}

CTurbVariable::CTurbVariable(unsigned short val_nDim, unsigned short val_nvar, CConfig *config)
: CVariable(val_nDim, val_nvar, config) {
  
  unsigned short iVar;

  /*--- Array initialization ---*/
  
	TS_Source = NULL;
  
	/*--- Allocate space for the time spectral source terms ---*/
  
<<<<<<< HEAD
	if (config->GetUnsteady_Simulation() == SPECTRAL_METHOD) {
=======
	if (config->GetUnsteady_Simulation() == TIME_SPECTRAL) {
>>>>>>> 47b0d6fe
		TS_Source = new su2double[nVar];
		for (iVar = 0; iVar < nVar; iVar++)
			TS_Source[iVar] = 0.0;
	}
  
	/*--- Allocate space for the limiter ---*/
  
  Limiter = new su2double [nVar];
  for (iVar = 0; iVar < nVar; iVar++)
    Limiter[iVar] = 0.0;
  
  Solution_Max = new su2double [nVar];
  Solution_Min = new su2double [nVar];
  for (iVar = 0; iVar < nVar; iVar++) {
    Solution_Max[iVar] = 0.0;
    Solution_Min[iVar] = 0.0;
  }
  
}

CTurbVariable::~CTurbVariable(void) { }

su2double CTurbVariable::GetmuT() { return muT; }

void CTurbVariable::SetmuT(su2double val_muT) { muT = val_muT; }

CTurbSAVariable::CTurbSAVariable(void) : CTurbVariable() { }

CTurbSAVariable::CTurbSAVariable(su2double val_nu_tilde, su2double val_muT, unsigned short val_nDim, unsigned short val_nvar, CConfig *config)
: CTurbVariable(val_nDim, val_nvar, config) {
  
  bool dual_time = ((config->GetUnsteady_Simulation() == DT_STEPPING_1ST) ||
                    (config->GetUnsteady_Simulation() == DT_STEPPING_2ND));
  
	/*--- Initialization of S-A variables ---*/
	Solution[0] = val_nu_tilde;		Solution_Old[0] = val_nu_tilde;
  
	/*--- Initialization of the eddy viscosity ---*/
	muT = val_muT;
  
	/*--- Allocate and initialize solution for the dual time strategy ---*/
	if (dual_time) {
		Solution_time_n[0]  = val_nu_tilde;
		Solution_time_n1[0] = val_nu_tilde;
	}

}

CTurbSAVariable::~CTurbSAVariable(void) {
  
  if (TS_Source != NULL) delete [] TS_Source;
  
}

CTurbMLVariable::CTurbMLVariable(void) : CTurbVariable() { }

CTurbMLVariable::CTurbMLVariable(su2double val_nu_tilde, su2double val_muT, unsigned short val_nDim, unsigned short val_nvar, CConfig *config)
: CTurbVariable(val_nDim, val_nvar, config) {
  
  bool dual_time = ((config->GetUnsteady_Simulation() == DT_STEPPING_1ST) ||
                    (config->GetUnsteady_Simulation() == DT_STEPPING_2ND));
  
	/*--- Initialization of S-A variables ---*/
	Solution[0] = val_nu_tilde;		Solution_Old[0] = val_nu_tilde;
  
	/*--- Initialization of the eddy viscosity ---*/
	muT = val_muT;
  
	/*--- Allocate and initialize solution for the dual time strategy ---*/
	if (dual_time) {
		Solution_time_n[0]  = val_nu_tilde;
		Solution_time_n1[0] = val_nu_tilde;
	}
  
}

CTurbMLVariable::~CTurbMLVariable(void) {
  
  if (TS_Source != NULL) delete [] TS_Source;
  
}

CTurbSSTVariable::CTurbSSTVariable(void) : CTurbVariable() { }

CTurbSSTVariable::CTurbSSTVariable(su2double val_kine, su2double val_omega, su2double val_muT, unsigned short val_nDim, unsigned short val_nvar,
                                   su2double *constants, CConfig *config)
: CTurbVariable(val_nDim, val_nvar, config) {

  bool dual_time = ((config->GetUnsteady_Simulation() == DT_STEPPING_1ST) ||
                    (config->GetUnsteady_Simulation() == DT_STEPPING_2ND));
  
	/*--- Initialization of variables ---*/
  
	Solution[0] = val_kine;     Solution_Old[0] = val_kine;
	Solution[1] = val_omega;	Solution_Old[1] = val_omega;
  
	sigma_om2 = constants[3];
	beta_star = constants[6];
  
	F1   = 1.0;
	F2   = 0.0;
	CDkw = 0.0;
  
	/*--- Initialization of eddy viscosity ---*/
  
	muT = val_muT;
  
	/*--- Allocate and initialize solution for the dual time strategy ---*/
  
	if (dual_time) {
		Solution_time_n[0]  = val_kine; Solution_time_n[1]  = val_omega;
		Solution_time_n1[0]  = val_kine; Solution_time_n1[1]  = val_omega;
	}
    
}

CTurbSSTVariable::~CTurbSSTVariable(void) {

  if (TS_Source != NULL) delete [] TS_Source;
  
}

void CTurbSSTVariable::SetBlendingFunc(su2double val_viscosity, su2double val_dist, su2double val_density) {
	unsigned short iDim;
	su2double arg2, arg2A, arg2B, arg1;
  
	/*--- Cross diffusion ---*/
  
	CDkw = 0.0;
	for (iDim = 0; iDim < nDim; iDim++)
		CDkw += Gradient[0][iDim]*Gradient[1][iDim];
	CDkw *= 2.0*val_density*sigma_om2/Solution[1];
	CDkw = max(CDkw, pow(10.0, -20.0));
  
	/*--- F1 ---*/
  
<<<<<<< HEAD
	arg2A = sqrt(Solution[0])/(beta_star*Solution[1]*val_dist);
	arg2B = 500.0*val_viscosity / (val_density*val_dist*val_dist*Solution[1]);
	arg2 = max(arg2A, arg2B);
	arg1 = min(arg2, 4.0*val_density*sigma_om2*Solution[0] / (CDkw*val_dist*val_dist));
=======
  arg2A = sqrt(Solution[0])/(beta_star*Solution[1]*val_dist+EPS*EPS);
  arg2B = 500.0*val_viscosity / (val_density*val_dist*val_dist*Solution[1]+EPS*EPS);
	arg2 = max(arg2A, arg2B);
  arg1 = min(arg2, 4.0*val_density*sigma_om2*Solution[0] / (CDkw*val_dist*val_dist+EPS*EPS));
>>>>>>> 47b0d6fe
	F1 = tanh(pow(arg1, 4.0));
  
	/*--- F2 ---*/
  
	arg2 = max(2.0*arg2A, arg2B);
	F2 = tanh(pow(arg2, 2.0));
  
}<|MERGE_RESOLUTION|>--- conflicted
+++ resolved
@@ -2,11 +2,7 @@
  * \file variable_direct_turbulent.cpp
  * \brief Definition of the solution fields.
  * \author F. Palacios, A. Bueno
-<<<<<<< HEAD
- * \version 4.0.0 "Cardinal"
-=======
  * \version 4.1.0 "Cardinal"
->>>>>>> 47b0d6fe
  *
  * SU2 Lead Developers: Dr. Francisco Palacios (Francisco.D.Palacios@boeing.com).
  *                      Dr. Thomas D. Economon (economon@stanford.edu).
@@ -53,11 +49,7 @@
   
 	/*--- Allocate space for the time spectral source terms ---*/
   
-<<<<<<< HEAD
 	if (config->GetUnsteady_Simulation() == SPECTRAL_METHOD) {
-=======
-	if (config->GetUnsteady_Simulation() == TIME_SPECTRAL) {
->>>>>>> 47b0d6fe
 		TS_Source = new su2double[nVar];
 		for (iVar = 0; iVar < nVar; iVar++)
 			TS_Source[iVar] = 0.0;
@@ -194,17 +186,10 @@
   
 	/*--- F1 ---*/
   
-<<<<<<< HEAD
-	arg2A = sqrt(Solution[0])/(beta_star*Solution[1]*val_dist);
-	arg2B = 500.0*val_viscosity / (val_density*val_dist*val_dist*Solution[1]);
-	arg2 = max(arg2A, arg2B);
-	arg1 = min(arg2, 4.0*val_density*sigma_om2*Solution[0] / (CDkw*val_dist*val_dist));
-=======
   arg2A = sqrt(Solution[0])/(beta_star*Solution[1]*val_dist+EPS*EPS);
   arg2B = 500.0*val_viscosity / (val_density*val_dist*val_dist*Solution[1]+EPS*EPS);
 	arg2 = max(arg2A, arg2B);
   arg1 = min(arg2, 4.0*val_density*sigma_om2*Solution[0] / (CDkw*val_dist*val_dist+EPS*EPS));
->>>>>>> 47b0d6fe
 	F1 = tanh(pow(arg1, 4.0));
   
 	/*--- F2 ---*/
